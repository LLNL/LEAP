################################################################################
# Copyright 2022-2023 Lawrence Livermore National Security, LLC and other 
# LEAP project developers. See the LICENSE file for details.
# SPDX-License-Identifier: MIT
#
# LivermorE AI Projector for Computed Tomography (LEAP)
# setup.py for pytorch module
################################################################################

from setuptools import setup, find_packages
from setuptools.command.install import install
from torch.utils.cpp_extension import CUDAExtension
from torch.utils.cpp_extension import CppExtension
from torch.utils.cpp_extension import BuildExtension
import os
import pybind11
import torch
from sys import platform as _platform

## todo
# compiler options (optimization flags, cufft options)
# leapctype : libleap.so 

cpp_files=[
    'analytic_ray_tracing.cpp', 
    'cpu_utils.cpp', 
    'file_io.cpp', 
    'filtered_backprojection.cpp', 
    'find_center_cpu.cpp', 
    'list_of_tomographic_models.cpp', 
    'parameters.cpp', 
    'phantom.cpp', 
    'projectors.cpp', 
    'projectors_Joseph_cpu.cpp', 
    'projectors_SF_cpu.cpp', 
    'projectors_Siddon_cpu.cpp', 
    'projectors_symmetric_cpu.cpp', 
    'ramp_filter_cpu.cpp', 
    'ray_weighting_cpu.cpp', 
    'rebin.cpp', 
    'sensitivity_cpu.cpp', 
    'resample_cpu.cpp', 
    'sinogram_replacement.cpp', 
    'tomographic_models_c_interface.cpp', 
    'tomographic_models.cpp', 
]

cuda_files=[
    'bilateral_filter.cu', 
    'guided_filter.cu', 
    'cuda_utils.cu', 
    'matching_pursuit.cu', 
    'noise_filters.cu', 
    'projectors_attenuated.cu', 
    'projectors_extendedSF.cu', 
    'projectors_Joseph.cu', 
    'projectors_SF.cu', 
    'projectors_Siddon.cu', 
    'projectors_symmetric.cu', 
    'ramp_filter.cu', 
    'ray_weighting.cu', 
    'scatter_models.cu', 
    'sensitivity.cu', 
    'resample.cu', 
    'total_variation.cu',
    'geometric_calibration.cu',
    'analytic_ray_tracing_gpu.cu',
<<<<<<< HEAD
    'system_matrix.cu',
=======
    'backprojectors_VD.cu',
>>>>>>> fec0237f
]

cuda = torch.cuda.is_available()
if cuda:
    source_files = []
    for cpp_file in cpp_files:
        source_files.append(os.path.join('src', cpp_file))
    for cuda_file in cuda_files:
        source_files.append(os.path.join('src', cuda_file))

    # optionally we could add '-O3'
    # or extra_link_args=["-std=c++11"]
    rocm = "AMD" in torch.cuda.get_device_name(0)
    if rocm: # AMD ROCM GPU
        extra_compile_args={'cxx': ['-D__USE_GPU'], 
                            'nvcc': ['-D__USE_GPU', '-O3']}
        libraries = []
    else: # CUDA GPU
        extra_compile_args={'cxx': ['-D__USE_GPU'], 
                            'nvcc': ['-D__USE_GPU', '-O3']}
        #extra_compile_args={'cxx': ['-D__USE_GPU', '-lcufft', '-D__INCLUDE_CUFFT'], 
        #                    'nvcc': ['-D__USE_GPU', '-O3', '-lcufft', '-D__INCLUDE_CUFFT']}
        #libraries = ['cufft']
        libraries = []
    ext_mod = CUDAExtension(
        name='leapct',
        sources=source_files,
        extra_compile_args=extra_compile_args,
        libraries = libraries,
        #extra_link_args=["-lcufft"], 
        extra_cflags=['-O3'])
else:
    source_files = []
    for cpp_file in cpp_files:
        source_files.append(os.path.join('src', cpp_file))

    ext_mod = CppExtension(
        name='leapct',
        sources=source_files,
        extra_cflags=['-O3'],
        #extra_link_args=["-lcufft"], 
        extra_compile_args={'cxx': ['-D__USE_CPU']}
        #extra_compile_args=['-g', '-D__USE_CPU'],
    )

setup(
    name='leapct',
    version='1.23', 
    author='Kyle Champley, Hyojin Kim', 
    author_email='champley@gmail.com, hkim@llnl.gov', 
    description='LivermorE AI Projector for Computed Tomography (LEAPCT)', 
    keywords='Machine Learning, ML, AI, Computed Tomography, CT, Differentiable Project, Forward Project, Back Project', 
    python_requires='>=3.6', 
    packages=find_packages("src"), 
    package_dir={'': 'src'},
    install_requires=['numpy', 'torch'], 
    py_modules=['leaptorch','leapctype', 'leap_filter_sequence', 'leap_preprocessing_algorithms'], 
    ext_modules=[ext_mod], 
    cmdclass={'build_ext': BuildExtension}, 
    #package_data={'': [lib_fname]},
)
<|MERGE_RESOLUTION|>--- conflicted
+++ resolved
@@ -65,11 +65,8 @@
     'total_variation.cu',
     'geometric_calibration.cu',
     'analytic_ray_tracing_gpu.cu',
-<<<<<<< HEAD
     'system_matrix.cu',
-=======
     'backprojectors_VD.cu',
->>>>>>> fec0237f
 ]
 
 cuda = torch.cuda.is_available()
